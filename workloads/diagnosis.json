{
  "app_name": "tech-demo",
  "incident_id": "incident-0001",
  "top_related_problems": [
    {
      "rank": 1,
      "id": "problem-0001",
      "remediation_options": [
        {
          "action": "move_container",
          "metadata": {
            "pod_name": "pathfinder-4129806905-wz086",
            "source_node": "gke-tech-demo-7120d3e9-default-pool-0f79d9e0-dlbq",
            "destination_node": "gke-tech-demo-7120d3e9-default-pool-0f79d9e0-lb90"
          }
        },
        {
          "action": "resize_node",
          "metadata": {
          "node_name": "gke-tech-demo-7120d3e9-default-pool-0f79d9e0-dlbq",
          "instance_type": "n1-highcpu-8"
          }
        }
      ]
    },
    {
      "rank": 2,
      "id": "problem-0002",
      "remediation_options": [
        {
          "action": "move_container",
          "metadata": {
            "pod_name": "pathfinder-4129806905-wz086",
            "source_node": "gke-tech-demo-7120d3e9-default-pool-0f79d9e0-dlbq",
            "destination_node": "gke-tech-demo-7120d3e9-default-pool-0f79d9e0-lb90"
          }
        },
        {
          "action": "resize_node",
          "metadata": {
          "node_name": "gke-tech-demo-7120d3e9-default-pool-0f79d9e0-dlbq",
          "instance_type": "n1-highcpu-8"
          }
        }
      ]
    },
    {
      "rank": 3,
      "id": "problem-0003",
      "remediation_options": [
        {
          "action": "resize_container",
          "metadata": {
            "pod_name": "spark-worker2-1465037909-f763z",
            "resources": {
              "limits": {
                "cpu": "1600m"
              }
            }
          }
        }
      ]
    }
  ],
<<<<<<< HEAD
  "timestamp": 1511980830000000000,
=======
  "timestamp": "1511980830000000000",
>>>>>>> 7fac0ebb
  "timeout_window_sec": 300
}
{
  "app_name": "tech-demo",
  "incident_id": "incident-0002",
  "top_related_problems": [
    {
      "rank": 1,
      "id": "problem-0001",
      "remediation_options": [
        {
          "action": "move_container",
          "metadata": {
            "pod_name": "pathfinder-4129806905-wz086",
            "source_node": "gke-tech-demo-7120d3e9-default-pool-0f79d9e0-dlbq",
            "destination_node": "gke-tech-demo-7120d3e9-default-pool-0f79d9e0-lb90"
          }
        },
        {
          "action": "resize_node",
          "metadata": {
          "node_name": "gke-tech-demo-7120d3e9-default-pool-0f79d9e0-dlbq",
          "instance_type": "n1-highcpu-8"
          }
        }
      ]
    },
    {
      "rank": 2,
      "id": "problem-0002",
      "remediation_options": [
        {
          "action": "move_container",
          "metadata": {
            "pod_name": "pathfinder-4129806905-wz086",
            "source_node": "gke-tech-demo-7120d3e9-default-pool-0f79d9e0-dlbq",
            "destination_node": "gke-tech-demo-7120d3e9-default-pool-0f79d9e0-lb90"
          }
        },
        {
          "action": "resize_node",
          "metadata": {
          "node_name": "gke-tech-demo-7120d3e9-default-pool-0f79d9e0-dlbq",
          "instance_type": "n1-highcpu-8"
          }
        }
      ]
    },
    {
      "rank": 3,
      "id": "problem-0004",
      "remediation_options": [
        {
          "action": "resize_container",
          "metadata": {
            "pod_name": "spark-worker2-1465037909-f763z",
            "resources": {
              "limits": {
                "cpu": "1600m"
              }
            }
          }
        }
      ]
    }
  ],
  "timestamp": 1511980860000000000,
  "timeout_window_sec": 300
}<|MERGE_RESOLUTION|>--- conflicted
+++ resolved
@@ -62,11 +62,7 @@
       ]
     }
   ],
-<<<<<<< HEAD
   "timestamp": 1511980830000000000,
-=======
-  "timestamp": "1511980830000000000",
->>>>>>> 7fac0ebb
   "timeout_window_sec": 300
 }
 {
