{
    "problem_id": "problem-0003",
    "type": "resource_bottleneck",
    "labels": {
        "node_name": "gke-tech-demo-7120d3e9-default-pool-0f79d9e0-lb90",
        "pod_name": "spark-worker3-3703344290-7sb9v"
    },
    "metric": {
        "name": "intel/docker/stats/cgroups/blkio_stats/io_service_bytes_recursive/value",
        "type": "diskio"
    },
    "threshold": {
        "type": "UB",
        "value": 10000000,
        "unit": "Bps"
    },
    "analysis_result": {
        "severity": 23.351034,
        "correlation": 0.875508,
        "score": 20.444023
    },
<<<<<<< HEAD
    "timestamp": 1511980860000000000
=======
    "timestamp": 1511980830000000000
>>>>>>> 7fac0ebb
}<|MERGE_RESOLUTION|>--- conflicted
+++ resolved
@@ -19,9 +19,5 @@
         "correlation": 0.875508,
         "score": 20.444023
     },
-<<<<<<< HEAD
     "timestamp": 1511980860000000000
-=======
-    "timestamp": 1511980830000000000
->>>>>>> 7fac0ebb
 }