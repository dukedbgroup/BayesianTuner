#!/bin/bash

#check jq is available
if  ! type jq > /dev/null; then
  echo "jq is required for test, Install first"
  return
fi

if  ! type mongoimport > /dev/null; then
  echo "mongoimport is required for test, Install first"
  return
fi

# get all apps
echo "get all apps: "
curl -s -XGET localhost:5000/api/v1/apps | jq -c .

# create 3 services
SERVICE_ID1=$(curl -s -XPOST -H "Content-Type: application/json" --data-binary "@workloads/goddd-service.json" localhost:5000/api/v1/k8s_services | jq .data | cut -d"\"" -f2)
SERVICE_ID2=$(curl -s -XPOST -H "Content-Type: application/json" --data-binary "@workloads/mongo-service.json" localhost:5000/api/v1/k8s_services | jq .data | cut -d"\"" -f2)
SERVICE_ID3=$(curl -s -XPOST -H "Content-Type: application/json" --data-binary "@workloads/pathfinder-service.json" localhost:5000/api/v1/k8s_services | jq .data | cut -d"\"" -f2)

echo "goddd service created: $SERVICE_ID1"
echo "mongo service created: $SERVICE_ID2"
echo "pathfinder service created: $SERVICE_ID3"

# replace tech-demo-app service ids
sed "s/service-0001/$SERVICE_ID1/g" workloads/tech-demo-app-wo-slo-wo-features.json > /tmp/tech-demo-app.json
sed -i -- "s/service-0002/$SERVICE_ID2/g" /tmp/tech-demo-app.json
sed -i -- "s/service-0003/$SERVICE_ID3/g" /tmp/tech-demo-app.json

# create app
APP_ID=$(curl -s  -H  "Content-Type: application/json" -X POST --data-binary "@/tmp/tech-demo-app.json" localhost:5000/api/v1/apps  |grep app_id |cut -d ":" -f2 |grep -o '"[^"]\+"' | sed 's/"//g'
)
echo "app_id in new app: $APP_ID"

APP_NAME=$(curl -s -X GET localhost:5000/api/v1/apps/${APP_ID}| jq .data.name|sed 's/"//g')
echo "app name in new app: $APP_NAME"

echo
echo
echo "=============="
echo "test state API"
echo "=============="
echo

echo "get app state"
curl -s   -H "Content-Type: application/json" -X GET  http://127.0.0.1:5000/api/v1/apps/${APP_ID}/state | jq -c .
echo "update app state to Unregistered"
curl -s -X PUT -d '{"state":"Unregistered"}' -H "Content-Type: application/json"  http://127.0.0.1:5000/api/v1/apps/${APP_ID}/state | jq -c .
# update invalid state
echo "update a invalid state: should be error"
curl -s -X PUT -d '{"state":"unregistered"}' -H "Content-Type: application/json"  http://127.0.0.1:5000/api/v1/apps/${APP_ID}/state | jq -c .



echo
echo "=============="
echo "test slo API"
echo "=============="
echo
# get un-exist slo
echo "get slo BEFORE SLO created: should be error"
curl -s  -H "Content-Type: application/json" -X GET  http://127.0.0.1:5000/api/v1/apps/${APP_ID}/slo | jq -c .

# get un-exist slo by name
echo "get slo BEFORE SLO created by name: should be error too"
curl -s  -H "Content-Type: application/json" -X GET  http://127.0.0.1:5000/api/v1/apps/info/${APP_NAME}/slo | jq -c .

# update un-exist slo
echo "update slo before SLO created: should be error too"
curl -s -X PUT -d @workloads/new_slo.json  -H "Content-Type: application/json"  http://127.0.0.1:5000/api/v1/apps/${APP_ID}/slo | jq -c .


# add app slo
echo "add new slo: return whole application.json"
curl -s -X POST -d @workloads/app-slo.json  -H "Content-Type: application/json"  http://127.0.0.1:5000/api/v1/apps/${APP_ID}/slo | jq -c .

# get slo again
echo "get slo AFTER SLO created: "
curl -s  -H "Content-Type: application/json" -X GET  http://127.0.0.1:5000/api/v1/apps/${APP_ID}/slo | jq -c .
echo "get slo by name AFTER SLO created: "
curl -s  -H "Content-Type: application/json" -X GET  http://127.0.0.1:5000/api/v1/apps/info/${APP_NAME}/slo | jq -c .

# update app slo
echo "update SLO: return whole application.json"
curl -s -X PUT -d @workloads/new_slo.json  -H "Content-Type: application/json"  http://127.0.0.1:5000/api/v1/apps/${APP_ID}/slo | jq -c .
echo "get slo  AFTER SLO updated: "
curl -s  -H "Content-Type: application/json" -X GET  http://127.0.0.1:5000/api/v1/apps/${APP_ID}/slo | jq -c .
echo "get slo by name AFTER SLO update: "
curl -s  -H "Content-Type: application/json" -X GET  http://127.0.0.1:5000/api/v1/apps/info/${APP_NAME}/slo | jq -c .


echo
echo "======================"
echo "test incidents GET API"
echo "======================"
echo
echo "app_name is not in query json: should be error"
curl -s -X GET -d '{"app":"tech-demo"}' -H  "Content-Type: application/json"  localhost:5000/api/v1/incidents | jq -c .
echo "incidents is not added: should be error"
curl -s -X GET -d '{"app_name":"tech-demo"}' -H  "Content-Type: application/json"  localhost:5000/api/v1/incidents | jq -c .
echo "add 2 incidents, timestamps are 1511980860000000000 and 1611980860000000000: should return timestamp 1611980860000000000"
mongoimport --db resultdb --collection incidents --drop --file ./workloads/incident.json
curl -s -X GET -d '{"app_name":"tech-demo"}' -H  "Content-Type: application/json"  localhost:5000/api/v1/incidents | jq -c .


echo
echo "======================"
echo "test problems GET API"
echo "======================"
echo
echo "problem is not added: should be error"
<<<<<<< HEAD
curl -s -X GET -d '{"app":"tech-demo"}' -H  "Content-Type: application/json"  localhost:5000/api/problems/problem-0001 | jq -c .
echo "add 3 problems: timestamp are 1510000000000000000 & 1520000000000000000 & 1530000000000000000"
echo "equal to 2017/11/6/12:26:40 GMT-08:00 & 2018/3/2/06:13:20 GMT-08:00 & 2018/6/26/01:00:00 GMT-07:00"
mongoimport --db resultdb --collection problems --drop --file ./workloads/3-problems.json
echo "get problem-0001 after 3 problems are added"
curl -s -X GET -d '{"app":"tech-demo"}' -H  "Content-Type: application/json"  localhost:5000/api/problems/problem-0001 | jq -c .
=======
curl -s -X GET -d '{"app":"tech-demo"}' -H  "Content-Type: application/json"  localhost:5000/api/v1/problems/problem-0001 | jq -c .
mongoimport --db resultdb --collection problems --drop --file ./workloads/problem-0001.json
echo "get after problem-0001 is added"
curl -s -X GET -d '{"app":"tech-demo"}' -H  "Content-Type: application/json"  localhost:5000/api/v1/problems/problem-0001 | jq -c .
>>>>>>> 7fac0ebb

FIVEMINAGO=$(date -v-5M "+%Y-%m-%d  %H:%M:%S")
CURRENT=$(date  "+%Y-%m-%d  %H:%M:%S")
echo "get problems using default interval current (${CURRENT}) and pass 5 min (${FIVEMINAGO})"
curl -s -X GET  localhost:5000/api/problems | jq -c .
curl -s -X GET -d '{"start_time":1510000000000000000}' -H  "Content-Type: application/json" localhost:5000/api/problems | jq -c .
echo "get problems using interval 1510000000000000000 and 1520000000000000000"
curl -s -X GET -d '{"start_time":1510000000000000000, "end_time":1520000000000000000}' -H  "Content-Type: application/json" localhost:5000/api/problems | jq -c .

echo
echo "======================"
echo "test diagnosis GET API"
echo "======================"
echo
echo "app_name is not in query json: should be error"
<<<<<<< HEAD
curl -s -X GET -d '{"state":"unregistered"}' -H "Content-Type: application/json"  http://127.0.0.1:5000/api/diagnoses | jq -c .
echo "BEFORE add documents:  "
echo "get by name find most recent one,  return error if no result"
curl -s -X GET -d '{"app_name":"tech-demo"}' -H "Content-Type: application/json"  http://127.0.0.1:5000/api/diagnoses | jq -c .
echo "get by name & incident_id, return error if no result"
curl -s -X GET -d '{"app_name":"tech-demo", "incident_id":"incident-0002"}' -H "Content-Type: application/json"  http://127.0.0.1:5000/api/diagnoses | jq -c .
echo "get by name & interval, return empty array if no result"
curl -s -X GET -d '{"app_name":"tech-demo", "start_time":1511980830000000000, "end_time":1511980850000000000}' -H "Content-Type: application/json"  http://127.0.0.1:5000/api/diagnoses | jq -c .

mongoimport --db resultdb --collection diagnoses --drop --file ./workloads/diagnosis.json
echo "after add 2 document"
echo "get by name: find most recent one"
curl -s -X GET -d '{"app_name":"tech-demo"}' -H "Content-Type: application/json"  http://127.0.0.1:5000/api/diagnoses | jq -c .
echo "get criteria app_name=tech-demo, incident_id=incident-0002"
curl -s -X GET -d '{"app_name":"tech-demo", "incident_id":"incident-0002"}' -H "Content-Type: application/json"  http://127.0.0.1:5000/api/diagnoses | jq -c .
echo "get by name & interval"
curl -s -X GET -d '{"app_name":"tech-demo", "start_time":1511980830000000000, "end_time":1511980850000000000}' -H "Content-Type: application/json"  http://127.0.0.1:5000/api/diagnoses | jq -c .




echo
echo "================================"
echo "test features management Add API"
echo "================================"
echo
echo "add new feature"
curl -s -X POST -d @workloads/2-features.json  -H "Content-Type: application/json" localhost:5000/api/apps/${APP_ID}/management_features | jq -c .
echo "add feature again: should be error"
curl -s -X POST -d @workloads/2-features.json  -H "Content-Type: application/json" localhost:5000/api/apps/${APP_ID}/management_features | jq -c .
=======
curl -s -X GET -d '{"state":"unregistered"}' -H "Content-Type: application/json"  http://127.0.0.1:5000/api/v1/diagnosis | jq -c .
echo "incident_id is not in query json: should be error"
curl -s -X GET -d '{"app_name":"unregistered"}' -H "Content-Type: application/json"  http://127.0.0.1:5000/api/v1/diagnosis | jq -c .
echo "get before diagnosis is add: should be error"
curl -s -X GET -d '{"app_name":"unregistered", "incident_id":"xxx"}' -H "Content-Type: application/json"  http://127.0.0.1:5000/api/v1/diagnosis | jq -c .
mongoimport --db resultdb --collection diagnosis --drop --file ./workloads/diagnosis.json
echo "after add 2 document, get criteria app_name=tech-demo, incident_id=incident-0002"
curl -s -X GET -d '{"app_name":"tech-demo", "incident_id":"incident-0002"}' -H "Content-Type: application/json"  http://127.0.0.1:5000/api/v1/diagnosis | jq -c .
>>>>>>> 7fac0ebb


echo
echo "================================"
echo "test features management GET API"
echo "================================"
echo
echo "get all management_features"
curl -s -X GET    localhost:5000/api/v1/apps/${APP_ID}/management_features | jq -c .
echo "get invalid feature: should be error"
curl -s -X GET  localhost:5000/api/v1/apps/${APP_ID}/management_features/efficiency | jq -c .
echo "get not exist efficiency_management: should be error"
curl -s -X GET  localhost:5000/api/v1/apps/${APP_ID}/management_features/efficiency_management | jq -c .
echo "get bottleneck_management"
curl -s -X GET  localhost:5000/api/v1/apps/${APP_ID}/management_features/bottleneck_management | jq -c .
echo "get interference_management"
curl -s -X GET  localhost:5000/api/v1/apps/${APP_ID}/management_features/interference_management | jq -c .

echo
echo "================================"
echo "test features management update API"
echo "================================"
echo
echo "new data has no name field: should be error"
curl -s -X PUT -d '{"status":"good"}' -H  "Content-Type: application/json"  localhost:5000/api/v1/apps/${APP_ID}/management_features/efficiency_management | jq -c .
echo "new & old feature are not the same type : should be error"
curl -s -X PUT -d @workloads/bottleneck_management_feature.json  -H  "Content-Type: application/json"  localhost:5000/api/v1/apps/${APP_ID}/management_features/efficiency_management | jq -c .
echo "append efficiency_management"
curl -s -X PUT -d @workloads/efficiency_management_feature.json  -H  "Content-Type: application/json"  localhost:5000/api/v1/apps/${APP_ID}/management_features/efficiency_management | jq -c .
echo "update bottleneck_management"
curl -s -X PUT -d @workloads/bottleneck_management_feature.json  -H  "Content-Type: application/json"  localhost:5000/api/v1/apps/${APP_ID}/management_features/bottleneck_management | jq -c .
echo "update interference_management"
curl -s -X PUT -d @workloads/interference_management_feature.json -H  "Content-Type: application/json"  localhost:5000/api/v1/apps/${APP_ID}/management_features/interference_management | jq -c .

# require type and name (this example has no type)
#curl -s  -H  "Content-Type: application/json" -X POST --data-binary "@workloads/tech-demo-bad-input.json" localhost:5000/api/v1/apps

# get one app by id
#curl -XGET localhost:5000/api/v1/apps/$APP_ID

# update an existing app
#curl -H "Content-Type: application/json" -X PUT localhost:5000/api/v1/apps/$APP_ID --data-binary "@workloads/tech-demo-partial-update.json"

# delete an app by id
#curl -XDELETE localhost:5000/api/v1/apps/$APP_ID

# add microservices to an app
#curl -H "Content-Type: application/json" -X POST localhost:5000/api/v1/apps/$APP_ID/services --data-binary "@workloads/microservices.json"

echo "get all names of pods associated with an app."
curl -H "Content-Type: application/json" -X GET localhost:5000/api/v1/apps/$APP_ID/pods<|MERGE_RESOLUTION|>--- conflicted
+++ resolved
@@ -111,27 +111,20 @@
 echo "======================"
 echo
 echo "problem is not added: should be error"
-<<<<<<< HEAD
-curl -s -X GET -d '{"app":"tech-demo"}' -H  "Content-Type: application/json"  localhost:5000/api/problems/problem-0001 | jq -c .
+curl -s -X GET -d '{"app":"tech-demo"}' -H  "Content-Type: application/json"  localhost:5000/api/v1/problems/problem-0001 | jq -c .
 echo "add 3 problems: timestamp are 1510000000000000000 & 1520000000000000000 & 1530000000000000000"
 echo "equal to 2017/11/6/12:26:40 GMT-08:00 & 2018/3/2/06:13:20 GMT-08:00 & 2018/6/26/01:00:00 GMT-07:00"
 mongoimport --db resultdb --collection problems --drop --file ./workloads/3-problems.json
 echo "get problem-0001 after 3 problems are added"
-curl -s -X GET -d '{"app":"tech-demo"}' -H  "Content-Type: application/json"  localhost:5000/api/problems/problem-0001 | jq -c .
-=======
 curl -s -X GET -d '{"app":"tech-demo"}' -H  "Content-Type: application/json"  localhost:5000/api/v1/problems/problem-0001 | jq -c .
-mongoimport --db resultdb --collection problems --drop --file ./workloads/problem-0001.json
-echo "get after problem-0001 is added"
-curl -s -X GET -d '{"app":"tech-demo"}' -H  "Content-Type: application/json"  localhost:5000/api/v1/problems/problem-0001 | jq -c .
->>>>>>> 7fac0ebb
 
 FIVEMINAGO=$(date -v-5M "+%Y-%m-%d  %H:%M:%S")
 CURRENT=$(date  "+%Y-%m-%d  %H:%M:%S")
 echo "get problems using default interval current (${CURRENT}) and pass 5 min (${FIVEMINAGO})"
 curl -s -X GET  localhost:5000/api/problems | jq -c .
-curl -s -X GET -d '{"start_time":1510000000000000000}' -H  "Content-Type: application/json" localhost:5000/api/problems | jq -c .
+curl -s -X GET -d '{"start_time":1510000000000000000}' -H  "Content-Type: application/json" localhost:5000/apiv1/problems | jq -c .
 echo "get problems using interval 1510000000000000000 and 1520000000000000000"
-curl -s -X GET -d '{"start_time":1510000000000000000, "end_time":1520000000000000000}' -H  "Content-Type: application/json" localhost:5000/api/problems | jq -c .
+curl -s -X GET -d '{"start_time":1510000000000000000, "end_time":1520000000000000000}' -H  "Content-Type: application/json" localhost:5000/api/v1/problems | jq -c .
 
 echo
 echo "======================"
@@ -139,26 +132,23 @@
 echo "======================"
 echo
 echo "app_name is not in query json: should be error"
-<<<<<<< HEAD
-curl -s -X GET -d '{"state":"unregistered"}' -H "Content-Type: application/json"  http://127.0.0.1:5000/api/diagnoses | jq -c .
+curl -s -X GET -d '{"state":"unregistered"}' -H "Content-Type: application/json"  http://127.0.0.1:5000/api/v1/diagnoses | jq -c .
 echo "BEFORE add documents:  "
 echo "get by name find most recent one,  return error if no result"
-curl -s -X GET -d '{"app_name":"tech-demo"}' -H "Content-Type: application/json"  http://127.0.0.1:5000/api/diagnoses | jq -c .
+curl -s -X GET -d '{"app_name":"tech-demo"}' -H "Content-Type: application/json"  http://127.0.0.1:5000/api/v1/diagnoses | jq -c .
 echo "get by name & incident_id, return error if no result"
-curl -s -X GET -d '{"app_name":"tech-demo", "incident_id":"incident-0002"}' -H "Content-Type: application/json"  http://127.0.0.1:5000/api/diagnoses | jq -c .
+curl -s -X GET -d '{"app_name":"tech-demo", "incident_id":"incident-0002"}' -H "Content-Type: application/json"  http://127.0.0.1:5000/api/v1/diagnoses | jq -c .
 echo "get by name & interval, return empty array if no result"
-curl -s -X GET -d '{"app_name":"tech-demo", "start_time":1511980830000000000, "end_time":1511980850000000000}' -H "Content-Type: application/json"  http://127.0.0.1:5000/api/diagnoses | jq -c .
+curl -s -X GET -d '{"app_name":"tech-demo", "start_time":1511980830000000000, "end_time":1511980850000000000}' -H "Content-Type: application/json"  http://127.0.0.1:5000/api/v1/diagnoses | jq -c .
 
 mongoimport --db resultdb --collection diagnoses --drop --file ./workloads/diagnosis.json
 echo "after add 2 document"
 echo "get by name: find most recent one"
-curl -s -X GET -d '{"app_name":"tech-demo"}' -H "Content-Type: application/json"  http://127.0.0.1:5000/api/diagnoses | jq -c .
+curl -s -X GET -d '{"app_name":"tech-demo"}' -H "Content-Type: application/json"  http://127.0.0.1:5000/api/v1/diagnoses | jq -c .
 echo "get criteria app_name=tech-demo, incident_id=incident-0002"
-curl -s -X GET -d '{"app_name":"tech-demo", "incident_id":"incident-0002"}' -H "Content-Type: application/json"  http://127.0.0.1:5000/api/diagnoses | jq -c .
+curl -s -X GET -d '{"app_name":"tech-demo", "incident_id":"incident-0002"}' -H "Content-Type: application/json"  http://127.0.0.1:5000/api/v1/diagnoses | jq -c .
 echo "get by name & interval"
-curl -s -X GET -d '{"app_name":"tech-demo", "start_time":1511980830000000000, "end_time":1511980850000000000}' -H "Content-Type: application/json"  http://127.0.0.1:5000/api/diagnoses | jq -c .
-
-
+curl -s -X GET -d '{"app_name":"tech-demo", "start_time":1511980830000000000, "end_time":1511980850000000000}' -H "Content-Type: application/json"  http://127.0.0.1:5000/api/v1/diagnoses | jq -c .
 
 
 echo
@@ -167,19 +157,9 @@
 echo "================================"
 echo
 echo "add new feature"
-curl -s -X POST -d @workloads/2-features.json  -H "Content-Type: application/json" localhost:5000/api/apps/${APP_ID}/management_features | jq -c .
+curl -s -X POST -d @workloads/2-features.json  -H "Content-Type: application/json" localhost:5000/api/v1/apps/${APP_ID}/management_features | jq -c .
 echo "add feature again: should be error"
-curl -s -X POST -d @workloads/2-features.json  -H "Content-Type: application/json" localhost:5000/api/apps/${APP_ID}/management_features | jq -c .
-=======
-curl -s -X GET -d '{"state":"unregistered"}' -H "Content-Type: application/json"  http://127.0.0.1:5000/api/v1/diagnosis | jq -c .
-echo "incident_id is not in query json: should be error"
-curl -s -X GET -d '{"app_name":"unregistered"}' -H "Content-Type: application/json"  http://127.0.0.1:5000/api/v1/diagnosis | jq -c .
-echo "get before diagnosis is add: should be error"
-curl -s -X GET -d '{"app_name":"unregistered", "incident_id":"xxx"}' -H "Content-Type: application/json"  http://127.0.0.1:5000/api/v1/diagnosis | jq -c .
-mongoimport --db resultdb --collection diagnosis --drop --file ./workloads/diagnosis.json
-echo "after add 2 document, get criteria app_name=tech-demo, incident_id=incident-0002"
-curl -s -X GET -d '{"app_name":"tech-demo", "incident_id":"incident-0002"}' -H "Content-Type: application/json"  http://127.0.0.1:5000/api/v1/diagnosis | jq -c .
->>>>>>> 7fac0ebb
+curl -s -X POST -d @workloads/2-features.json  -H "Content-Type: application/json" localhost:5000/api/v1/apps/${APP_ID}/management_features | jq -c .
 
 
 echo
