import json
import sys
import traceback
from flask import Flask, jsonify, request
from pymongo import DESCENDING

<<<<<<< HEAD
from analyzer.bayesian_optimizer_pool import BayesianOptimizerPool
from analyzer.session_worker_pool import Status, SessionStatus
from analyzer.linear_regression import LinearRegression1
from api_service.util import (JSONEncoderWithMongo, ObjectIdConverter,
                           ensure_document_found, shape_service_placement,
                           get_calibration_dataframe, get_profiling_dataframe,
=======
from sizing_service.bayesian_optimizer_pool import BayesianOptimizerPool
from sizing_service.session_worker_pool import Status, SessionStatus
from sizing_service.linear_regression import LinearRegression1
from sizing_service.util import (get_calibration_dataframe, get_profiling_dataframe,
>>>>>>> 766fb07c
                           get_radar_dataframe)
from config import get_config
from logger import get_logger

from .db import configdb, metricdb

app = Flask(__name__)

app.json_encoder = JSONEncoderWithMongo
app.url_map.converters["objectid"] = ObjectIdConverter

my_config = get_config()
app_collection = my_config.get("ANALYZER", "APP_COLLECTION")
calibration_collection = my_config.get("ANALYZER", "CALIBRATION_COLLECTION")
profiling_collection = my_config.get("ANALYZER", "PROFILING_COLLECTION")
sizing_collection = my_config.get("ANALYZER", "SIZING_COLLECTION")

logger = get_logger(__name__, log_level=("APP", "LOGLEVEL"))

BOP = BayesianOptimizerPool()

@app.route("/")
def index():
    return jsonify(status="ok")


@app.route("/cluster")
def cluster_service_placement():
    with open(my_config.get("ANALYZER", "DEPLOY_JSON")) as f:
        deploy_json = json.load(f)
    result = shape_service_placement(deploy_json)
    return jsonify(result)


@app.route("/cluster/recommended")
def recommended_service_placement():
    with open(my_config.get("ANALYZER", "RECOMMENDED_DEPLOY_JSON")) as f:
        deploy_json = json.load(f)
    result = shape_service_placement(deploy_json)
    return jsonify(result)


@app.route("/apps")
def get_all_apps():
    with open(my_config.get("ANALYZER", "DEPLOY_JSON")) as f:
        deploy_json = json.load(f)
    apps = {}
    service_names = [
        task["deployment"]["metadata"]["name"]
        for task in deploy_json["kubernetes"]["taskDefinitions"]
        if task["deployment"]["metadata"].get("namespace") != "hyperpilot"
    ]
    for application in configdb[app_collection].find(
        {"serviceNames": {"$in": service_names}},
        {"name": 1, "serviceNames": 1}
    ):
        app_id = application.pop("_id")
        apps[str(app_id)] = application
    return jsonify(apps)


@app.route("/apps/<string:app_name>")
def get_app_info(app_id):
    application = configdb[app_collection].find_one({"name": app_name})
    return ensure_document_found(application)


@app.route("/apps/<string:app_name>/slo")
def get_app_slo(app_name):
    application = configdb[app_collection].find_one({"name": app_name})
    return ensure_document_found(application, ['slo'])


#@app.route("/apps/<string:app_name>/diagnosis")
#def get_app_slo(app_name):
#    application = configdb[app_collection].find_one({"name": app_name})
#    if application is None:
#        response = jsonify({"status": "bad_request",
#                            "error": "Target application not found"})
#        return response
#
#    result = {'state': "normal", 'incidents': "", 'risks': "", 'opportunities': ""}
#
#    return jsonify(result)


@app.route("/apps/<objectid:app_id>/calibration")
def app_calibration(app_id):
    application = configdb[app_collection].find_one(app_id)
    if app is None:
        return ensure_document_found(None)

    cursor = metricdb[calibration_collection].find(
        {"appName": application["name"]},
        {"appName": 0, "_id": 0},
    ).sort("_id", DESCENDING).limit(1)
    try:
        calibration = next(cursor)
        data = get_calibration_dataframe(calibration)
        del calibration["testResult"]
        calibration["results"] = data
        return jsonify(calibration)
    except StopIteration:
        return ensure_document_found(None)


@app.route("/apps/<objectid:app_id>/services/<service_name>/profiling")
def service_profiling(app_id, service_name):
    application = configdb[app_collection].find_one(app_id)
    if app is None:
        return ensure_document_found(None)

    cursor = metricdb[profiling_collection].find(
        {"appName": application["name"], "serviceInTest": service_name},
        {"appName": 0, "_id": 0},
    ).sort("_id", DESCENDING).limit(1)
    try:
        profiling = next(cursor)
        data = get_profiling_dataframe(profiling)
        del profiling["testResult"]
        profiling["results"] = data
        return jsonify(profiling)
    except StopIteration:
        return ensure_document_found(None)


@app.route("/apps/<objectid:app_id>/services/<service_name>/interference")
def interference_scores(app_id, service_name):
    application = configdb[app_collection].find_one(app_id)
    if application is None:
        return ensure_document_found(None)

    cursor = metricdb[profiling_collection].find(
        {"appName": application["name"], "serviceInTest": service_name}
    ).sort("_id", DESCENDING).limit(1)
    try:
        profiling = next(cursor)
        data = get_radar_dataframe(profiling)
        del profiling["testResult"]
        return jsonify(data)
    except StopIteration:
        return ensure_document_found(None)


@app.route("/cross-app/predict", methods=["POST"])
def predict():
    body = request.get_json()
    if body.get("model") == "LinearRegression1":
        model = LinearRegression1(numDims=3)
        result = model.fit(None, None).predict(
            body.get("app1"),
            body.get("app2"),
            body.get("collection")
        )
        return jsonify(result.to_dict())
    else:
        response = jsonify(error="Model not found")
        response.status_code = 404
        return response


@app.route("/apps/<string:session_id>/suggest-instance-types", methods=["POST"])
def get_next_instance_types(session_id):
    request_body = request.get_json()
    app_name = request_body['appName']

    # check if the target app exists in the configdb
    application = configdb[app_collection].find_one({"name": app_name})
    if application is None:
        response = jsonify({"status": "bad_request",
                            "error": "Target application not found"})
        return response

    # TODO: This causes the candidate list to be filtered twice - needs improvement
    if BOP.get_status(session_id).status == Status.RUNNING:
        response = jsonify({"status": "bad_request",
                            "error": "Optimization process still running"})
        return response

    logger.info(f"Starting a new sizing session {session_id} for app {app_name}")
    try:
        response = jsonify(BOP.get_candidates(session_id, request_body).to_dict())
    except Exception as e:
        logger.error(traceback.format_exc())
        response = jsonify({"status": "server_error",
                            "error":"Error in getting candidates from the sizing service: " + str(e)})

    return response


@app.route("/apps/<string:session_id>/get-optimizer-status")
def get_task_status(session_id):
    try:
        response = jsonify(BOP.get_status(session_id).to_dict())
    except Exception as e:
        logger.error(traceback.format_exc())
        response = jsonify({"status": "server_error",
                            "error": str(e)})
    return response<|MERGE_RESOLUTION|>--- conflicted
+++ resolved
@@ -4,19 +4,10 @@
 from flask import Flask, jsonify, request
 from pymongo import DESCENDING
 
-<<<<<<< HEAD
-from analyzer.bayesian_optimizer_pool import BayesianOptimizerPool
-from analyzer.session_worker_pool import Status, SessionStatus
-from analyzer.linear_regression import LinearRegression1
-from api_service.util import (JSONEncoderWithMongo, ObjectIdConverter,
-                           ensure_document_found, shape_service_placement,
-                           get_calibration_dataframe, get_profiling_dataframe,
-=======
 from sizing_service.bayesian_optimizer_pool import BayesianOptimizerPool
 from sizing_service.session_worker_pool import Status, SessionStatus
 from sizing_service.linear_regression import LinearRegression1
-from sizing_service.util import (get_calibration_dataframe, get_profiling_dataframe,
->>>>>>> 766fb07c
+from api_service.util import (get_calibration_dataframe, get_profiling_dataframe,
                            get_radar_dataframe)
 from config import get_config
 from logger import get_logger
