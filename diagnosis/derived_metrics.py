--- conflicted
+++ resolved
@@ -316,15 +316,6 @@
                     )
                     metrics_thresholds[metric_group_name] = state
 
-<<<<<<< HEAD
-            df = raw_metrics[metric_source]
-            if normalizer_metrics and len(normalizer_metrics) > 0:
-                new_metric_name = metric_source + "_percent/" + metric_type
-                #normalizer_values = df[group_name].map(normalizer_node_map)
-                # TODO: check for zeros in the normalizer_values
-                normalizer_df = normalizer_metrics[normalizer].iloc[:len(df)]
-                df["value"] = 100. * df["value"] / normalizer_df["value"].data
-=======
                 if normalizer_metrics:
                     # TODO: check for zeros in the normalizer_values
                     metric_group_ind = (metric_df[group_name] == metric_group_name)
@@ -334,7 +325,6 @@
                     metric_df.loc[metric_group_ind,"value"] = (
                         100. * metric_df[metric_group_ind]["value"] /
                         normalizer_df[normalizer_group_ind]["value"].data)
->>>>>>> 625b1b83
 
             metric_df["value"] = metric_df.apply(
                 lambda row: metrics_thresholds[row[group_name]].compute(row.name.value, self.convert_value(row)),
