--- conflicted
+++ resolved
@@ -212,14 +212,10 @@
                     normalizer = normalizer[1:]
                 normalizer_metrics_query = ("SELECT * FROM \"%s\" "
                     "WHERE time >= %d "
-<<<<<<< HEAD
-                    "AND time <= %d order by time desc" % (normalizer, start_time, end_time))
-=======
                     "AND time <= %d" % (normalizer, start_time, end_time))
                 if is_container_metric:
                     normalizer_metrics_query += self.docker_type_filter
                 normalizer_metrics = self.influx_client.query(normalizer_metrics_query)
->>>>>>> f90f4aa3
                 normalizer_metrics_len = len(normalizer_metrics)
                 if normalizer_metrics_len == 0:
                     print("Unable to find data for %s, skipping..." %
@@ -232,14 +228,10 @@
 
             raw_metrics_query = ("SELECT * FROM \"%s\" "
                 "WHERE time >= %d "
-<<<<<<< HEAD
-                "AND time <= %d order by time desc" % (metric_source, start_time, end_time))
-=======
                 "AND time <= %d" % (metric_source, start_time, end_time))
             if is_container_metric:
                           raw_metrics_query += self.docker_type_filter
             raw_metrics = self.influx_client.query(raw_metrics_query)
->>>>>>> f90f4aa3
             metrics_thresholds = {}
             raw_metrics_len = len(raw_metrics)
             if raw_metrics_len == 0:
