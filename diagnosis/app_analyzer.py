--- conflicted
+++ resolved
@@ -219,16 +219,11 @@
     def now_nano(self):
         return nanotime.now().nanoseconds()
 
-<<<<<<< HEAD
-    def run(self):
-        self.logger.info("Starting live diagnosis run for application %s" % self.app_id)
-=======
     def stop_loop(self):
         self.stop = True
 
     def run_loop(self):
-        logger.info("Starting live diagnosis run for application %s" % self.app_id)
->>>>>>> 42d7d6d7
+        self.logger.info("Starting live diagnosis run for application %s" % self.app_id)
         app_last_incident = None
         while self.stop != True:
             end_time =  self.now_nano() - self.delay_interval
