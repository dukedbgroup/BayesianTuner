import json
import ast
import math
import pandas as pd
import numpy as np
import datetime

from influxdb import DataFrameClient

from logger import get_logger

NANOSECONDS_PER_SECOND = 1000000000
STAT_TYPES = {"mean": "mean", "median": "50%", "50p": "50%", "95p": "95%",
              "99p": "99%", "max": "max", "100p": "max"}

class Status():
    SUCCESS = "success"
    BAD_CONFIG = "bad_config"
    DB_ERROR = "db_error"

class JobStatus():
    def __init__(self, status, data=None, error=None):
        self.status = status
        self.error = error
        self.data = data

    def to_dict(self):
        return {
            "status": self.status,
            "error": self.error,
            "data": self.data
        }

def get_daily_timepair(current_date):
    today = datetime.datetime.combine(current_date, datetime.datetime.min.time())
    yesterday = today + datetime.timedelta(days=-1)
    return yesterday.timestamp() * NANOSECONDS_PER_SECOND, today.timestamp() * NANOSECONDS_PER_SECOND

def node_cpu_job(config, job_config, current_date):
    analyzer = SizingAnalyzer(config)
    yesterday, today = get_daily_timepair(current_date)
    status = analyzer.analyze_node_cpu(yesterday, today)
    print("Node cpu finished with status: " + str(status.to_dict()))
    return status.error

def node_memory_job(config, job_config, current_date):
    analyzer = SizingAnalyzer(config)
    yesterday, today = get_daily_timepair(current_date)
    status = analyzer.analyze_node_memory(yesterday, today)
    print("Node memory finished with status: " + str(status.to_dict()))
    return status.error

def container_cpu_job(config, job_config, current_date):
    analyzer = SizingAnalyzer(config)
    yesterday, today = get_daily_timepair(current_date)
    status = analyzer.analyze_container_cpu(yesterday, today)
    print("Container cpu finished with status: " + str(status.to_dict()))
    return status.error

def container_memory_job(config, job_config, current_date):
    analyzer = SizingAnalyzer(config)
    yesterday, today = get_daily_timepair(current_date)
    status = analyzer.analyze_container_memory(yesterday, today)
    print("Container memory finished with status: " + str(status.to_dict()))
    return status.error


class SizingAnalyzer(object):
    def __init__(self, config):
        self.config = config
        self.logger = get_logger(__name__, log_level=("UTILIZATION", "LOGLEVEL"))

        self.percentiles = ast.literal_eval(config.get("UTILIZATION", "PERCENTILES"))
        self.stat_type = config.get("UTILIZATION", "DEFAULT_STAT_TYPE")
        self.scaling_factor = float(self.config.get("UTILIZATION", "DEFAULT_SCALING_FACTOR"))
<<<<<<< HEAD
        
        #influx_host = config.get("INFLUXDB", "HOST")
        influx_host = "localhost"
=======
        self.base_metric = config.get("UTILIZATION", "MEMORY_BASE_METRIC")

        influx_host = config.get("INFLUXDB", "HOST")
>>>>>>> b34b599c
        influx_port = config.get("INFLUXDB", "PORT")
        influx_user = config.get("INFLUXDB", "USERNAME")
        influx_password = config.get("INFLUXDB", "PASSWORD")
        input_db = config.get("INFLUXDB", "SIZING_INPUT_DB_NAME")
        output_db = config.get("INFLUXDB", "SIZING_OUTPUT_DB_NAME")
        mongo_result_db = config.get("MONGODB", "RESULT_DB_NAME")

        self.influx_client_input = DataFrameClient(
            influx_host,
            influx_port,
            influx_user,
            influx_password,
            input_db)

        self.influx_client_output = DataFrameClient(
            influx_host,
            influx_port,
            influx_user,
            influx_password,
            output_db)
        self.influx_client_output.create_database(output_db)
        self.influx_client_output.create_retention_policy('sizing_result_policy', '4w', 1, default=True)


    def analyze_node_cpu(self, start_time, end_time, stat_type=None, scaling_factor=None):
        if stat_type is not None:
            self.stat_type = stat_type

        if scaling_factor is not None:
            self.scaling_factor = scaling_factor

        self.base_metric = 'usage'

        print("-- [node_cpu] Query influxdb for raw metrics data --")
        output_filter = "derivative(sum(value), 1s) as usage"
        time_filter = "time > %d AND time <= %d" % (start_time, end_time)
        tags_filter = "AND mode=~ /(user|system)/"
        group_tags = self.config.get("UTILIZATION", "NODE_GROUP_TAGS") + ",time(1ms)"

        metric_name = "node_cpu"
        try:
            cpu_query = "SELECT %s FROM %s WHERE %s %s GROUP BY %s" % \
                        (output_filter, metric_name, time_filter, tags_filter, group_tags)
            print("Running query for node cpu: " + cpu_query)
            node_cpu_usage_dict = self.influx_client_input.query(cpu_query)
        except Exception as e:
            return JobStatus(status=Status.DB_ERROR,
                             error="Unable to fetch %s from influxDB: " % (metric_name, str(e)))

        self.logger.info("-- [node_cpu] Compute summary stats --")
        node_cpu_summary = pd.DataFrame()
        for k, df in node_cpu_usage_dict.items():
            node_name = k[1][0][1]
            #df.drop(df.index[(df.usage > MAX_CORES) | (df.usage < 0)], inplace=True)
            try:
                self.influx_client_output.write_points(
                    df, "node_cpu_usage", {'instance': node_name})
            except Exception as e:
                return JobStatus(status=Status.DB_ERROR,
                                 error="Unable to write query result back to influxDB: " + str(e))
            node_cpu_summary[node_name, self.base_metric] = df.usage.describe(self.percentiles)

        print("node cpu usage summary: ", node_cpu_summary)

        self.logger.info("-- [node_cpu] Query influxdb for current node configs --")

        self.logger.info("-- [node_cpu] Compute sizing recommendation --")
        node_cpu_sizes = self.compute_node_sizing_recommendation(node_cpu_summary)
        print("Recommended node cpu sizes:", node_cpu_sizes)

        self.logger.info("-- [node_cpu] Store analysis results in mongodb --")
        # store_analysis_result(node_cpu_summary, node_cpu_sizes)

        return JobStatus(status=Status.SUCCESS)


    def analyze_node_memory(self, start_time, end_time, stat_type=None, scaling_factor=None, base_metric=None):
        if stat_type is not None:
            self.stat_type = stat_type

        if scaling_factor is not None:
            self.scaling_factor = scaling_factor

        if base_metric is not None:
            self.base_metric = base_metric
        else:
            self.base_metric = config.get("UTILIZATION", "MEMORY_BASE_METRIC")

        self.logger.info("-- [node_memory] Query influxdb for raw metrics data --")
        output_filter = "value/1024/1024/1024"
        time_filter = "time > %d AND time <= %d" % (start_time, end_time)
        group_tags = self.config.get("UTILIZATION", "NODE_GROUP_TAGS")

        metric_name = "node_memory_Active"
        try:
            mem_query = "SELECT %s FROM %s WHERE %s GROUP BY %s" % \
                 (output_filter, metric_name, time_filter, group_tags)
            print("Running node memory query: " + mem_query)
            node_mem_active_dict = self.influx_client_input.query(mem_query)
        except Exception as e:
            return JobStatus(status=Status.DB_ERROR,
                             error="Unable to fetch %s from influxDB: " % (metric_name, str(e)))

        metric_name = "node_memory_MemTotal"
        try:
            mem_total_query = "SELECT %s FROM %s WHERE %s GROUP BY %s" % \
                 (output_filter, metric_name, time_filter, group_tags)
            print("Running node total memory query: " + mem_total_query)
            node_mem_total_dict = self.influx_client_input.query(mem_total_query)
        except Exception as e:
            return JobStatus(status=Status.DB_ERROR,
                             error="Unable to fetch %s from influxDB: %s" % (metric_name, str(e)))

        metric_name_free = "node_memory_MemFree"
        try:
            node_mem_free_query = "SELECT %s FROM %s WHERE %s GROUP BY %s" % \
                 (output_filter, metric_name_free, time_filter, group_tags)
            print("Running node memory free query: " + node_mem_free_query)
            node_mem_free_dict = self.influx_client_input.query(node_mem_free_query)
        except Exception as e:
            return JobStatus(status=Status.DB_ERROR,
                             error="Unable to fetch %s from influxDB: %s" % (metric_name_free, str(e)))

        self.logger.info("-- [node_memory] Compute summary stats --")
        node_mem_summary = pd.DataFrame()
        for k, df_active in node_mem_active_dict.items():
            node_name = k[1][0][1]
            try:
                self.influx_client_output.write_points(
                    df_active, "node_memory_active", {'instance': node_name})
            except Exception as e:
                return JobStatus(status=Status.DB_ERROR,
                                 error="Unable to write query result back to influxDB: " + str(e))
            node_mem_summary[node_name, 'active'] = df_active.value.describe(self.percentiles)

        for k in node_mem_total_dict.keys():
            node_name = k[1][0][1]
            df_total = node_mem_total_dict[k]
            k_free = (metric_name_free, (('instance', node_name),))
            df_free = node_mem_free_dict[k_free]

            df_usage = df_total - df_free
            try:
                self.influx_client_output.write_points(
                    df_usage, "node_memory_usage", {'instance': node_name})
            except Exception as e:
                return JobStatus(status=Ststus.DB_ERROR,
                                 error="Unable to write query result back to influxDB: " + str(e))
            node_mem_summary[node_name, 'usage'] = df_usage.value.describe(self.percentiles)

        print("node memory usage summary: ", node_mem_summary)

        self.logger.info("-- [node_memory] Query influxdb for current node configs --")

        self.logger.info("-- [node_memory] Compute sizing recommendation --")
        node_mem_sizes = self.compute_node_sizing_recommendation(node_mem_summary)
        print("Recommended node memory sizes:", node_mem_sizes)

        self.logger.info("-- [node_memory] Store analysis results in mongodb --")
        # store_analysis_result(node_mem_summary, node_mem_sizes)

        return JobStatus(status=Status.SUCCESS)


    def compute_node_sizing_recommendation(self, node_summary):
        node_sizes = {}
        stat_name = STAT_TYPES[self.stat_type]

        for column in node_summary:
            col_keys = node_summary[column].name
            node_name = col_keys[0]
            metric_type = col_keys[1]
            if metric_type == self.base_metric:
                node_sizes[node_name] = math.ceil(
                    node_summary[column][stat_name] * self.scaling_factor)

        return node_sizes


    def analyze_container_cpu(self, start_time, end_time):
        self.logger.info("-- [container_cpu] Query influxdb for raw metrics data --")
        output_filter = "derivative(sum(value), 1s) as usage"
        time_filter = "time > %d AND time <= %d" % (start_time, end_time)
        tags_filter = "AND image!=''"
        group_tags = self.config.get("UTILIZATION", "CONTAINER_CPU_GROUP_TAGS") + ",time(1ms)"

        metric_name = "container_cpu_user_seconds_total"
        try:
            container_cpu_query = "SELECT %s FROM %s WHERE %s %s GROUP BY %s" % \
                 (output_filter, metric_name, time_filter, tags_filter, group_tags)
            print("Running container cpu query: " + container_cpu_query)
            container_cpu_user_dict = self.influx_client_input.query(container_cpu_query)
        except Exception as e:
            return JobStatus(status=Status.DB_ERROR,
                             error="Unable to fetch %s from influxDB: %s" % (metric_name, str(e)))

        metric_name_sys = "container_cpu_system_seconds_total"
        try:
            container_cpu_sys_query = "SELECT %s FROM %s WHERE %s %s GROUP BY %s" % \
                 (output_filter, metric_name_sys, time_filter, tags_filter, group_tags)
            print("Running container cpu sys query: " + container_cpu_sys_query)
            container_cpu_sys_dict = self.influx_client_input.query(container_cpu_sys_query)
        except Exception as e:
            return JobStatus(status=Status.DB_ERROR,
                             error="Unable to fetch %s from influxDB: %s" % (metric_name_sys, str(e)))

        self.logger.info("-- [container_cpu] Compute summary stats --")
        df_usage = pd.DataFrame()
        container_cpu_usage_dict = {}
        for k_user, df_user in container_cpu_user_dict.items():
            image_name = k_user[1][0][1]
            pod_name = k_user[1][1][1]
            k_sys = (metric_name_sys, (('image', image_name), ('pod_name', pod_name)))
            df_sys = container_cpu_sys_dict[k_sys]
            df_usage = (df_user + df_sys).astype('float32')

            if image_name not in container_cpu_usage_dict.keys():
                container_cpu_usage_dict[image_name] = df_usage
            else:
                df_comb = pd.merge_asof(container_cpu_usage_dict[image_name], df_usage,
                                        left_index=True, right_index=True,
                                        suffixes=('_1', '_2'), direction='nearest')
                container_cpu_usage_dict[image_name].usage = df_comb[['usage_1', 'usage_2']].max(axis=1)

        container_cpu_summary = pd.DataFrame()
        for image_name, df_usage in container_cpu_usage_dict.items():
            df_usage = df_usage.dropna()
            try:
                self.influx_client_output.write_points(
                    df_usage, "container_cpu_usage", {'image': image_name})
            except Exception as e:
                return JobStatus(status=Status.DB_ERROR,
                                 error="Unable to write query result back to influxDB: " + str(e))
            container_cpu_summary[image_name] = df_usage.usage.describe(self.percentiles)

        print("container cpu usage summary: ", container_cpu_summary)

        self.logger.info("-- [container_cpu] Query influxdb for current requests and limits --")

        self.logger.info("-- [container_cpu] Compute requests and limits --")
        # container_cpu_settings = compute_sizing_recommendation(container_cpu_summary, stat_type)

        self.logger.info("-- [container_cpu] Store analysis results in mongodb --")
        # store_analysis_result(container_cpu_summary, container_cpu_settings)

        return JobStatus(status=Status.SUCCESS)


    def analyze_container_memory(self, start_time, end_time):
        self.logger.info("-- [container_memory] Query influxdb for raw metrics data --")
        output_filter = "max(value)/1024/1024 as value"
        time_filter = "time > %d AND time <= %d" % (start_time, end_time)
        tags_filter = "AND image!=''"
        group_tags = self.config.get("UTILIZATION", "CONTAINER_MEM_GROUP_TAGS") + ",time(5s)"

        metric_name = "container_memory_working_set_bytes"
        try:
            container_mem_active_query = "SELECT %s FROM %s WHERE %s %s GROUP BY %s" % \
                 (output_filter, metric_name, time_filter, tags_filter, group_tags)
            print("Running container memory active query: " + container_mem_active_query)
            container_mem_active_dict = self.influx_client_input.query(container_mem_active_query)
        except Exception as e:
            return JobStatus(status=Status.DB_ERROR,
                             error="Unable to fetch %s from influxDB: %s" % (metric_name, str(e)))

        metric_name = "container_memory_usage_bytes"
        try:
            container_mem_usage_query = "SELECT %s FROM %s WHERE %s %s GROUP BY %s" % \
                 (output_filter, metric_name, time_filter, tags_filter, group_tags)
            print("Running container memory usage query: " + container_mem_usage_query)
            container_mem_usage_dict = self.influx_client_input.query(container_mem_usage_query)
        except Exception as e:
            return JobStatus(status=Status.DB_ERROR,
                             error="Unable to fetch %s from influxDB: %s" % (metric_name, str(e)))

        self.logger.info("-- [container_memory] Compute summary stats --")
        container_mem_summary = pd.DataFrame()
        for k, df_active in container_mem_active_dict.items():
            image_name = k[1][0][1]
            df_active = df_active.dropna()
            try:
                self.influx_client_output.write_points(
                    df_active, "container_memory_active", {'image': image_name})
            except Exception as e:
                return JobStatus(status=Status.DB_ERROR,
                                 error="Unable to write query result back to influxDB: " + str(e))
            container_mem_summary[image_name, 'active'] = df_active.value.describe(self.percentiles)

        for k, df_usage in container_mem_usage_dict.items():
            image_name = k[1][0][1]
            df_usage = df_usage.dropna()
            try:
                self.influx_client_output.write_points(
                    df_usage, "container_memory_usage", {'image': image_name})
            except Exception as e:
                return JobStatus(status=Status.DB_ERROR,
                                 error="Unable to write query result back to influxDB: " + str(e))
            container_mem_summary[image_name, 'usage'] = df_usage.value.describe(self.percentiles)

        print("container memory usage summary: ", container_mem_summary)

        self.logger.info("-- [container_memory] Query influxdb for current requests and limits --")

        self.logger.info("-- [container_memory] Compute requests and limits --")
        # container_mem_settings = compute_sizing_recommendation(container_mem_summary, stat_type)

        self.logger.info("-- [container_memory] Store analysis results in mongodb --")
        # store_analysis_result(container_mem_summary, container_mem_settings)

        return JobStatus(status=Status.SUCCESS)


if __name__ == "__main__":
    sa = SizingAnalyzer(config)
    end_time = 1517016459493000000
    ANALYSIS_WINDOW_SECOND = 300
    NANOSECONDS_PER_SECOND = 1000000000
    start_time = end_time - ANALYSIS_WINDOW_SECOND * NANOSECONDS_PER_SECOND

    job = sa.analyze_node_cpu(start_time, end_time)
    print(job.to_dict())
    job = sa.analyze_node_memory(start_time, end_time)
    print(job.to_dict())
    job = sa.analyze_container_cpu(start_time, end_time)
    print(job.to_dict())
    job = sa.analyze_container_memory(start_time, end_time)
    print(job.to_dict())<|MERGE_RESOLUTION|>--- conflicted
+++ resolved
@@ -73,15 +73,8 @@
         self.percentiles = ast.literal_eval(config.get("UTILIZATION", "PERCENTILES"))
         self.stat_type = config.get("UTILIZATION", "DEFAULT_STAT_TYPE")
         self.scaling_factor = float(self.config.get("UTILIZATION", "DEFAULT_SCALING_FACTOR"))
-<<<<<<< HEAD
-        
-        #influx_host = config.get("INFLUXDB", "HOST")
-        influx_host = "localhost"
-=======
-        self.base_metric = config.get("UTILIZATION", "MEMORY_BASE_METRIC")
 
         influx_host = config.get("INFLUXDB", "HOST")
->>>>>>> b34b599c
         influx_port = config.get("INFLUXDB", "PORT")
         influx_user = config.get("INFLUXDB", "USERNAME")
         influx_password = config.get("INFLUXDB", "PASSWORD")
