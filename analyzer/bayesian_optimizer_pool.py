#!/usr/bin/env python3
from __future__ import division, print_function

import threading
from concurrent.futures import ProcessPoolExecutor

import numpy as np
import pandas as pd
import copy

from api_service.db import metricdb
from config import get_config
from logger import get_logger

from .bayesian_optimizer import get_candidate
from .util import (compute_cost, decode_nodetype, encode_nodetype,
                   get_all_nodetypes, get_budget, get_feature_bounds,
                   get_price, get_slo_type, get_slo_value)

config = get_config()
max_samples = int(config.get("ANALYZER", "MAX_SAMPLES"))
min_improvement = float(config.get("ANALYZER", "MIN_IMPROVEMENT"))
sizing_collection = config.get("ANALYZER", "SIZING_COLLECTION")

pd.set_option('display.width', 1000)  # widen the display
np.set_printoptions(precision=3)
logger = get_logger(__name__, log_level=(
    "BAYESIAN_OPTIMIZER_POOL", "LOGLEVEL"))


class BayesianOptimizerPool():
    """ This class manages the training samples for each sizing session,
        dispatches jobs to the worker pool, and tracks the status of each job.
    """
    __singleton_lock = threading.Lock()
    __singleton_instance = None

    @classmethod
    def instance(cls):
        """ The singleton instance of BayesianOptimizerPool """
        if not cls.__singleton_instance:
            with cls.__singleton_lock:
                if not cls.__singleton_instance:
                    cls.__singleton_instance = cls()
        return cls.__singleton_instance

    def __init__(self):
        # Map for sharing data samples throughout each sizing session with session_id
        self.sample_map = {}
        # Map for storing the future objects for python concurrent tasks
        self.future_map = {}
        # Pool of worker processes for handling jobs
        self.worker_pool = ProcessPoolExecutor(max_workers=16)
        # Map for optimal perf_over_cost value from all samples evaluted
        self.optimal_poc = {}
<<<<<<< HEAD
        # Record the available
=======
        # Map for storing all the avaialbe nodetypes
>>>>>>> 2d06c371
        self.available_nodetype_map = {}

    def get_candidates(self, session_id, request_body, **kwargs):
        """ The public method to asychronously start the jobs for generating candidates.
        Args:
            session_id(str): unique key to identify each sizing session
            request_body(dict): the request body sent from the client of the analyzer service
        """

        # Generate initial samples if the data field of request_body is empty (special case)
        if not request_body.get('data'):
            assert self.available_nodetype_map.get(session_id) is None,\
                "The data field of the request_body can only be empty at the beginning of a session"

            # initialize with all available nodetype
            self.available_nodetype_map[session_id] = copy.deepcopy(
                get_all_nodetypes())  # defensive copy here
            # draw inital samples
            init_samples = BayesianOptimizerPool.generate_initial_samples()
            self.future_map[session_id] = [self.worker_pool.submit(
                encode_nodetype, i) for i in init_samples]
            return {"status": "success"}

        # Pre-process request body and remove unavailable nodetypes
        logger.debug(f"[{session_id}]Received non-empty request_body; preprocessing...")
        unavailable_nodetypes = [i['instanceType'] for i in
                                 filter(lambda d: d['qosValue'] == 0., request_body['data'])]
        self.update_available_nodetype_map(session_id, unavailable_nodetypes)

        request_body['data'] = list(
            filter(lambda d: d['qosValue'] != 0., request_body['data']))
        if not request_body['data']:
            logger.debug(f"[{session_id}]All nodetypes suggested last time are unavailable; regenerating...")
            random_samples = BayesianOptimizerPool.generate_initial_samples()
            self.future_map[session_id] = [self.worker_pool.submit(
                encode_nodetype, i) for i in random_samples]
            return {"status": "success"}

        # Update sample map and check termination
        new_samples = BayesianOptimizerPool.create_sample_dataframe(
            request_body)
        self.update_available_nodetype_map(session_id, new_samples['nodetype'])
        self.update_sample_map(
            session_id, new_samples)
        logger.debug(f"[{session_id}]All training samples evaluted:\n{self.sample_map}")

        if self.check_termination(session_id):
            logger.debug(f"[{session_id}]Sizing analysis is done; store final result in database")
            self.future_map[session_id] = [self.worker_pool.submit(
                BayesianOptimizerPool.store_final_result, session_id, self.sample_map.get(session_id))]
            return {"status": "success"}

        # Dispatch the optimizers
        assert self.sample_map.get(session_id) is not None,\
            "sample map should not be empty"
        training_data_list = [BayesianOptimizerPool.make_optimizer_training_data(
            self.sample_map[session_id], objective_type=o) for o in ['perf_over_cost',
                                                                     'cost_given_perf_limit',
                                                                     'perf_given_cost_limit']]
        self.future_map[session_id] = []
        for training_data in training_data_list:
            logger.debug(
                f"[{session_id}]Dispatching optimizer with training data:\n{training_data}")
            future = self.worker_pool.submit(
                get_candidate,
                training_data.feature_mat,
                training_data.objective_arr,
                get_feature_bounds(normalized=True),
                acq='cei' if training_data.has_constraint() else 'ei',
                constraint_arr=training_data.constraint_arr,
                constraint_upper=training_data.constraint_upper,
                **kwargs
            )
            self.future_map[session_id].append(future)

        return {"status": "success"}

    def get_status(self, session_id):
        """ The public method to get the state of current optimization jobs of a session.
        """
        future_list = self.future_map.get(session_id)
        if not future_list:
            return {"status": "bad_request",
                    "error": f"session_id {session_id} is not found"}

        if all([future.done() for future in future_list]):
            candidates = [future.result() for future in future_list]
            if not candidates:
                logger.debug(f"[{session_id}]No more candidate suggested.")
                return {"status": "done", "data": []}
            else:
                logger.debug(f"[{session_id}]New candidates suggested:\n{candidates}")
                return {"status": "done",
                        "data": self.filter_candidates(session_id, [
                            decode_nodetype(
                                c, list(self.available_nodetype_map[session_id].keys()))
                            for c in candidates if c is not None]
                        )}
        elif any([future.cancelled() for future in future_list]):
            return {"status": "server_error", "error": "task cancelled"}
        else:
            # Running or pending
            return {"status": "running"}

    def update_available_nodetype_map(self, session_id, exclude_keys):
        with self.__singleton_lock:
            assert self.available_nodetype_map.get(session_id) is not None,\
                "This method should only be called after the a session was initialized"

            for k in exclude_keys:
                self.available_nodetype_map[session_id].pop(k, None)

    def update_sample_map(self, session_id, df):
        with self.__singleton_lock:
            if self.sample_map.get(session_id) is not None:
                # check if incoming df contains duplicated nodetypes with existing sample_map
                intersection = set(df['nodetype']).intersection(
                    set(self.sample_map[session_id]['nodetype']))
                if intersection:
                    logger.warning(f"Duplicated samples were sent from the client")
                    logger.warning(f"input:\n{df}\nsample_map:\n{self.sample_map.get(session_id)}")
                    logger.warning(f"intersection: {intersection}")

            self.sample_map[session_id] = pd.concat(
                [self.sample_map.get(session_id), df])

            # TODO: store the latest samples (df) to the database

    def check_termination(self, session_id):
        """ This method determines if the optimization process for a given session_id can terminate.
        Termination conditions:
            1. if total number of samples evaluated exceeds max_samples or,
            2. if incremental improvement in the objective over previous runs is within min_improvement.
            3. if available nodetype map is empty
        """
        df = self.sample_map.get(session_id)
        if (df is not None) and (len(df) > max_samples) or (not self.available_nodetype_map.get(session_id)):
            return True

        new_opt_poc = BayesianOptimizerPool.compute_optimum(df)
        optimal_poc = self.optimal_poc.get(session_id)
        if (optimal_poc is None) or (new_opt_poc - optimal_poc > min_improvement * optimal_poc):
            self.optimal_poc[session_id] = new_opt_poc
            return False
        # if incremental improvement from the last batch is too small to continue
        else:
            return True

    @staticmethod
    def store_final_result(session_id, df):
        """ This method stores the final result of the optimization process to the database.
            This method is called only after the analysis is completed
        """
        recommendations = BayesianOptimizerPool.compute_recommendations(df)
        logger.debug(f"[{session_id}]Final recommendations:\n{recommendations}")

        # TODO: check if mongodb is thread safe?
        # TODO: if return in the data format the client will take
        session_filter = {"sessionId": session_id}
        sizing_doc = metricdb[sizing_collection].find_one(session_filter)
        if sizing_doc is None:
            logger.error(f"[{session_id}]Target sizing document cannot be found")
            raise KeyError(
                'Cannot find sizing document: filter={}'.format(session_filter))

        sizing_doc['status'] = "complete"
        sizing_doc['recommendations'] = recommendations
        metricdb[sizing_collection].replace_one(session_filter, sizing_doc)
        logger.info(f"[{session_id}]Storing final recommendations in the database")

        return None

    def filter_candidates(self, session_id, candidate_rank_list):
        """ This method filters the recommended candidates before returning to the client
            and avoid returning duplicate result by greedily select the closest solutions as possible
        Args:
            candidate_rank_list: list of candidate_rank
        Return:
            result (list): list of nodetypes
        """
        # double check the candidate_rank_list doesn't consist of any nodetype in sample_map
        # if the sample map is None BO is in initialization state
        if self.sample_map.get(session_id) is not None:
            for l in candidate_rank_list:
                for row in l:
                    nodetype = row[1]
                    assert nodetype not in self.sample_map.get(session_id)['nodetype'].values, \
                        f"{nodetype} shouldn't exist in sample map at this point"

        # Get the closest candidate greedily
        result = []
        for l in candidate_rank_list:
            for row in l:
                nodetype = row[1]
                if (nodetype in self.available_nodetype_map.get(session_id)) or (nodetype not in result):
                    result.append(nodetype)
                    self.update_available_nodetype_map(session_id, [nodetype])
                    break

        logger.debug(f"filtered candidates: {result}")
        assert len(set(result)) == len(result)
        return result

    @staticmethod
    def generate_initial_samples(init_samples=3):
        """ This method randomly select a 'instanceFamily',
            and randomly select a 'nodetype' from that family repeatly
        """
        dataframe = pd.DataFrame.from_dict(list(get_all_nodetypes().values()))
        instance_families = list(set(dataframe['instanceFamily']))
        available = list(instance_families)
        # check if there is any instance's instanceFamily field is empty string
        assert '' not in instance_families, "instanceFamily shouldn't be empty"
        result = []

        logger.debug("Generating random initial samples")
        while init_samples > 0:
            family = np.random.choice(instance_families, 1)[0]
            if family in available:
                nodetype = np.random.choice(
                    dataframe[dataframe['instanceFamily'] == family]['name'], 1)[0]
                result.append(nodetype)
                init_samples -= 1
                available.remove(family)

            # reset available when all families are visited
            if not available:
                available = list(instance_families)

        logger.debug(f"initial samples:\n{result}")
        return result

    @staticmethod
    def psudo_random_generator(all_nodetypes, sample_map, unavailable_nodetypes, num=1):
        """ Randomly draw a nodetype that does not exist in the sample_map or unavailable_nodetypes
        """
        if sample_map.get('nodetype') is not None:
            for i in sample_map.get('nodetype'):
                if i in all_nodetypes:
                    all_nodetypes.remove(i)

        for i in unavailable_nodetypes:
            if i in all_nodetypes:
                all_nodetypes.remove(i)

        return np.random.choice(all_nodetypes, num, replace=False) if all_nodetypes else None

    # @staticmethod
    # def generate_initial_samples(init_samples=3):
    #     dataframe = pd.DataFrame.from_dict(get_all_nodetypes()['data'])
    #     result = np.random.choice(dataframe['name'], init_samples)
    #     return result

    @staticmethod
    def make_optimizer_training_data(df, objective_type=None):
        """ Convert the objective and constraints such the optimizer can always:
            1. maximize objective function such that 2. constraints function < constraint
        """
        class BOTrainingData():
            """ Training data for bayesian optimizer
            """

            def __init__(self, objective_type, feature_mat, objective_arr,
                         constraint_arr=None, constraint_upper=None):
                self.objective_type = objective_type
                self.feature_mat = feature_mat
                self.objective_arr = objective_arr
                self.constraint_arr = constraint_arr
                self.constraint_upper = constraint_upper

            def __str__(self):
                result = ""
                result += f'Feature_mat:\n{self.feature_mat}\n'
                result += f'Objective_type: {self.objective_type}\n'
                result += f'Objective_arr: {self.objective_arr.values}\n'
                if self.constraint_arr is not None:
                    result += f'Constraint_arr: {self.constraint_arr.values}\n'
                if self.constraint_upper is not None:
                    result += f'Constraint_upper: {self.constraint_upper}\n'
                return result

            def has_constraint(self):
                """ See if this trainning data has constraint """
                return self.constraint_upper is not None

        implmentation = ['perf_over_cost',
                         'cost_given_perf_limit', 'perf_given_cost_limit']
        if objective_type not in implmentation:
            raise NotImplementedError(f'objective_type: {objective_type} is not implemented.')

        feature_mat = np.array(df['feature'].tolist())
        slo_type = df['slo_type'].iloc[0]
        budget = df['budget'].iloc[0]
        perf_constraint = df['slo_value'].iloc[0]
        perf_arr = df['qos_value']

        # Convert metric so we always try to maximize performance
        if slo_type == 'latency':
            perf_arr = 1. / df['qos_value']
            perf_constraint = 1. / perf_constraint
        elif slo_type == 'throughput':
            pass
        else:
            raise AssertionError(f'invalid slo type: {slo_type}')

        # Compute objectives
        perf_over_cost = (perf_arr / df['cost']
                          ).rename("performance over cost")

        if objective_type == 'perf_over_cost':
            return BOTrainingData(objective_type, feature_mat, perf_over_cost)
        elif objective_type == 'cost_given_perf_limit':
            return BOTrainingData(objective_type, feature_mat, -df['cost'], -perf_arr, -perf_constraint)
        elif objective_type == 'perf_given_cost_limit':
            return BOTrainingData(objective_type, feature_mat, perf_arr, df['cost'], budget)
        else:
            raise UserWarning("Unexpected error")

    @staticmethod
    def create_sample_dataframe(request_body):
        """ Convert request_body to dataframe of training samples.
        Args:
                request_body(dict): request body sent from workload profiler
        Returns:
                dfs(dataframe): sample data organized in dataframe
        """
        app_name = request_body['appName']
        slo_type = get_slo_type(app_name)
        assert slo_type in ['throughput', 'latency'], \
            f'slo type should be either throughput or latency, but got {slo_type}'

        dfs = []
        for data in request_body['data']:
            nodetype = data['instanceType']
            qos_value = data['qosValue']
            df = pd.DataFrame({'app_name': [app_name],
                               'qos_value': [qos_value],
                               'slo_type': [slo_type],
                               'nodetype': [nodetype],
                               'feature': [encode_nodetype(nodetype)],
                               'cost': [compute_cost(get_price(nodetype), slo_type, qos_value)],
                               'slo_value': [get_slo_value(app_name)],
                               'budget': [get_budget(app_name)]
                               })
            dfs.append(df)
        assert dfs, f'dataframe is not created\nrequest_body:\n{request_body}'
        return pd.concat(dfs)

    @staticmethod
    def compute_optimum(df):
        """ Compute the optimal perf_over_cost value among all given samples
        """
        assert df is not None and len(df) > 0

        slo_type = df['slo_type'].iloc[0]
        if slo_type == 'latency':
            perf_arr = 1. / df['qos_value']
        else:
            perf_arr = df['qos_value']

        perf_over_cost = perf_arr / df['cost']
        return np.max(perf_over_cost)

    @staticmethod
    def compute_recommendations(df):
        """ Compute the final recommendations from the optimizer -
            optimal node types among all samples based on three different objective functions:
            1. MaxPerfOverCost
            2. MinCostWithPerfLimit
            3. MaxPerfWithCostLimit
            This method is called only after the analysis is completed.
        """

        recommendations = []

        perf_arr = df['qos_value'].values
        cost_arr = df['cost'].values
        nodetype_arr = df['nodetype'].values
        slo_type = df['slo_type'].iloc[0]
        budget = df['budget'].iloc[0]
        perf_constraint = df['slo_value'].iloc[0]

        # Convert qos value so we always maximize performance
        if slo_type == 'latency':
            perf_arr = 1. / perf_arr
            perf_constraint = 1. / perf_constraint
        perf_over_cost_arr = list(perf_arr / cost_arr)
        if perf_over_cost_arr:
            nodetype_best_ratio = {"nodetype": nodetype_arr[np.argmax(
                perf_over_cost_arr)], "objective": "MaxPerfOverCost"}
            recommendations.append(nodetype_best_ratio)

        nodetype_subset = [nodetype for nodetype, perf in zip(
            nodetype_arr, perf_arr) if perf >= perf_constraint]
        cost_subset = [cost for cost, perf in zip(
            cost_arr, perf_arr) if perf >= perf_constraint]
        if nodetype_subset and cost_subset:
            assert len(nodetype_subset) == len(cost_subset)
            nodetype_min_cost = {"nodetype": nodetype_subset[np.argmin(
                cost_subset)], "objective": "MinCostWithPerfLimit"}
            recommendations.append(nodetype_min_cost)

        nodetype_subset = [nodetype for nodetype, cost in zip(
            nodetype_arr, cost_arr) if cost <= budget]
        perf_subset = [perf for perf, cost in zip(
            perf_arr, cost_arr) if cost <= budget]
        if nodetype_subset and perf_subset:
            assert len(nodetype_subset) == len(perf_subset)
            nodetype_max_perf = {"nodetype": nodetype_subset[np.argmax(
                perf_subset)], "objective": "MaxPerfWithCostLimit"}
            recommendations.append(nodetype_max_perf)

        return recommendations<|MERGE_RESOLUTION|>--- conflicted
+++ resolved
@@ -53,11 +53,7 @@
         self.worker_pool = ProcessPoolExecutor(max_workers=16)
         # Map for optimal perf_over_cost value from all samples evaluted
         self.optimal_poc = {}
-<<<<<<< HEAD
-        # Record the available
-=======
         # Map for storing all the avaialbe nodetypes
->>>>>>> 2d06c371
         self.available_nodetype_map = {}
 
     def get_candidates(self, session_id, request_body, **kwargs):
