#!/usr/bin/env python3
from __future__ import division, print_function

import threading
from concurrent.futures import ProcessPoolExecutor

import numpy as np
import pandas as pd

from logger import get_logger

from .bayesian_optimizer import get_candidate
from .util import (compute_cost, decode_instance_type, encode_instance_type,
                   get_all_nodetypes, get_feature_bounds, get_price, get_slo_type, get_slo_value, get_budget)

logger = get_logger(__name__, log_level=("BAYESIAN_OPTIMIZER", "LOGLEVEL"))


class BayesianOptimizerPool():
    """ This class manages the training samples for each app_id,
        dispatches the optimization jobs, and tracks the status of each job.
    """

    # TODO: Thread safe?
    __singleton_lock = threading.Lock()
    __singleton_instance = None

    @classmethod
    def instance(cls):
        """ The singleton instance of BayesianOptimizerPool """
        if not cls.__singleton_instance:
            with cls.__singleton_lock:
                if not cls.__singleton_instance:
                    cls.__singleton_instance = cls()
        return cls.__singleton_instance

    def __init__(self):
        # Place for storing samples of each app_id.
        self.sample_map = {}
        # Place for storing python concurrent object.
        self.future_map = {}
        # Pool of worker processes
        self.worker_pool = ProcessPoolExecutor(max_workers=16)

    def get_candidates(self, app_id, request_body):
        """ The public method to dispatch optimizers asychronously.
        Args:
            app_id(str): unique key to identify the application
            request_body(dict): the request body sent from the client of the analyzer service
        """
        df = BayesianOptimizerPool.create_sample_dataframe(request_body)

        # initialize points if there is no training sample coming
        if (df is not None) and (len(df) == 0):
            self.future_map[app_id] = []
            init_points = BayesianOptimizerPool.generate_initial_points()
            for i in init_points:
                future = self.worker_pool.submit(encode_instance_type, i)
                self.future_map[app_id].append(future)
        # Else dispatch the optimizers
        else:
            # update the shared sample map
            self.update_sample_map(app_id, df)

            # fetch the latest sample_map
            dataframe = self.sample_map[app_id]
            # create the training data to Bayesian optimizer
            training_data_list = [BayesianOptimizerPool.make_optimizer_training_data(
                dataframe, objective_type=o)
                for o in ['perf_over_cost',
                          'cost_given_perf', 'perf_given_cost']]

            feature_bounds = get_feature_bounds()
            self.future_map[app_id] = []
            for training_data in training_data_list:
                logger.info(f"[{app_id}]Dispatching optimizer:\n{training_data}")
                acq = 'cei' if training_data.has_constraint() else 'ei'

                future = self.worker_pool.submit(
                    get_candidate,
                    training_data.feature_mat,
                    training_data.objective_arr,
                    feature_bounds,
                    acq=acq,
                    constraint_arr=training_data.constraint_arr,
                    constraint_upper=training_data.constraint_upper
                )
                self.future_map[app_id].append(future)
            return {"status": "submitted"}

    def get_status(self, app_id):
        """ The public method to get the running state of each worker.
        """
        future_list = self.future_map.get(app_id)
        if future_list:
            if any([future.running() for future in future_list]):
                return {"status": "running"}
            elif any([future.cancelled() for future in future_list]):
                return {"status": "execption", "exception": "task cancelled"}
            elif all([future.done() for future in future_list]):
                try:
                    candidates = [future.result() for future in future_list]
                except Exception as e:
                    return {"status": "exception",
                            "data": str(e)}
                else:

                    return {"status": "done",
                            "data": [decode_instance_type(c) for c in candidates
                                     if not self.should_terminate(app_id, decode_instance_type(c))]}
                return {"status": "unexpected future state"}
        else:
            return {"status": "not running"}

    def update_sample_map(self, app_id, df):
        # TODO: thread safe?
        if self.sample_map.get('app_id'):
            # check if incoming df contains duplicated instance_type with sample_map:
            if len(set(df['instance_type']).intersection(set(self.sample_map[app_id]['instance_type']))) != 0:
                logger.warning(f"Duplicated sample was sent from client\nrequest body dump: \n{request_body}")

        self.sample_map[app_id] = pd.concat(
            [df, self.sample_map.get(app_id)])

    def should_terminate(self, app_id, instance_type, max_run=10):
        """ This method determine if a suggested candidate by optimizer should be terminated.
        Terminate conditions: 1. if number of run exceed than max_run or,
                              2. if the recommended instance_type is duplicated
        """
        if self.sample_map.get(app_id) is not None:
            samples = self.sample_map[app_id]
            return (len(samples) >= max_run) or (instance_type in samples['instance_type'])
        else:
            return False

    @staticmethod
    def generate_initial_points(init_points=3):
        """ This method randomly select a 'instanceFamily',
            and randomly select a 'nodetype' from that family repeatly
        """
        dataframe = pd.DataFrame.from_dict(get_all_nodetypes()['data'])
        # check if there is any node belongs to empty instanceFamily\
        # assert '' not in dataframe['instanceFamily'], "instanceFamily shouldn't be empty"
        instance_families = list(set(dataframe['instanceFamily']))

        result = []

        logger.debug("Generating random initial points")
        for _ in range(init_points):
            family = np.random.choice(instance_families, 1)[0]
            instance_type = np.random.choice(
                dataframe[dataframe['instanceFamily'] == family]['name'], 1)[0]
            result.append(instance_type)

        logger.debug(f"initial points:\n{result}")
        return result

    @staticmethod
    def make_optimizer_training_data(df, objective_type=None):
        """ Convert the objective and constraints such the optimizer can always:
            1. maximize objective function such that 2. constraints function < constraint
        """
        class BOTrainingData():
            """ Training data for bayesian optimizer
            """

            def __init__(self, objective_type, feature_mat, objective_arr,
                         constraint_arr=None, constraint_upper=None):
                self.objective_type = objective_type
                self.feature_mat = feature_mat
                self.objective_arr = objective_arr
                self.constraint_arr = constraint_arr
                self.constraint_upper = constraint_upper

            def __str__(self):
                return f'objective_type:\n{self.objective_type}\n' +\
                    f'feature_mat:\n{self.feature_mat}\n' +\
                    f'objective_arr:\n{self.objective_arr}\n' +\
                    f'constraint_arr:\n{self.constraint_arr}\n' +\
                    f'constraint_upper:\n{self.constraint_upper}\n'

            def has_constraint(self):
                """ See if this trainning data has constraint """
                return self.constraint_upper is not None

        implmentation = ['perf_over_cost',
                         'cost_given_perf', 'perf_given_cost']
        if objective_type not in implmentation:
            raise NotImplementedError(f'objective_type: {objective_type} is not implemented.')

        feature_mat = np.array(df['feature'].tolist())
        slo_type = df['slo_type'].iloc[0]
        budget = df['budget'].iloc[0]
        perf_constraint = df['slo'].iloc[0]
        perf_arr = df['qos_value']

        # Convert metric so we always try to maximize performance
        if slo_type == 'latency':
            perf_arr = 1. / df['qos_value']
            perf_constraint = 1 / perf_constraint
        elif slo_type == 'throughput':
            pass
        else:
            raise AssertionError(f'invalid slo type: {slo_type}')

        if objective_type == 'perf_over_cost':
            return BOTrainingData(objective_type, feature_mat, perf_arr / df['cost'])
        elif objective_type == 'cost_given_perf':
            return BOTrainingData(objective_type, feature_mat, df['cost'], -perf_arr, -perf_constraint)
        elif objective_type == 'perf_given_cost':
            return BOTrainingData(objective_type, feature_mat, perf_arr, df['cost'], budget)
        else:
            raise UserWarning("Unexpected error")

    @staticmethod
    def create_sample_dataframe(request_body):
        """ Convert request_body to dataframe of training samples.
        Args:
                request_body(dict): request body sent from workload profiler
        Returns:
                dfs(dataframe): sample data organized in dataframe
        """
        app_name = request_body['appName']
        slo_type = get_slo_type(app_name)
        assert slo_type in ['throughput', 'latency'],\
            f'slo type should be either throughput or latency, but got {slo_type}'

        dfs = []
        for data in request_body['data']:
            instance_type = data['instanceType']
            qos_value = data['qosValue']

            df = pd.DataFrame({'app_name': [app_name],
                               'qos_value': [qos_value],
                               'slo_type': [slo_type],
                               'instance_type': [instance_type],
                               'feature': [encode_instance_type(instance_type)],
                               'cost': [compute_cost(get_price(instance_type), slo_type, qos_value)],
                               'slo': [get_slo_value(app_name)],
                               'budget': [get_budget(app_name)]
                               })
            dfs.append(df)
<<<<<<< HEAD
=======
        if len(dfs) == 0:
            raise AssertionError(f'dataframe is not created\nrequest_body:\n{request_body}')

>>>>>>> 943f5433
        return pd.concat(dfs)<|MERGE_RESOLUTION|>--- conflicted
+++ resolved
@@ -240,10 +240,6 @@
                                'budget': [get_budget(app_name)]
                                })
             dfs.append(df)
-<<<<<<< HEAD
-=======
         if len(dfs) == 0:
             raise AssertionError(f'dataframe is not created\nrequest_body:\n{request_body}')
-
->>>>>>> 943f5433
         return pd.concat(dfs)