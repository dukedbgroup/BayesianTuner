--- conflicted
+++ resolved
@@ -61,19 +61,6 @@
 
         self.assertEqual(response['status'], "done", response)
         self.assertEqual(len(response['data']), 3, response)
-<<<<<<< HEAD
-        request_body = {
-            "appName": "redis",
-            "data": [
-                {"instanceType": response['data'][0],
-                 "qosValue": 200.
-                 },
-                {"instanceType": response['data'][1],
-                 "qosValue": 0.
-                 },
-                {"instanceType": response['data'][2],
-                 "qosValue": 400.
-=======
 
         # Passing the candidates suggested from the last call back to the analyzer
         #uuid = "hyperpilot-sizing-demo-1-horray"
@@ -89,7 +76,6 @@
                  },
                 {"instanceType": returned_types[2],
                  "qosValue": 60000.
->>>>>>> 2d06c371
                  }
             ]}
 
